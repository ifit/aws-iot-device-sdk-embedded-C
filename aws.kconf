--- conflicted
+++ resolved
@@ -5,14 +5,9 @@
     bool "Enable the AWS SDK"
     default y
     depends on IH_ESP32
-<<<<<<< HEAD
-    help 
-         Enable or disable the AWS SDK
-=======
     select IH_TIME_USE_MS
     help 
         Enable or disable the AWS SDK
->>>>>>> 2ef0fb17
 
 config ICON_AWS_PORT_MEMPOOL_SIZE
     int "AWS Mempool Size"
@@ -20,11 +15,7 @@
     range 1024 16384
     depends on AWS_SDK_ENABLED
     help 
-<<<<<<< HEAD
-         The size of the mempool in bytes used by the amazon AWS
-=======
         The size of the mempool in bytes used by the amazon AWS
->>>>>>> 2ef0fb17
 
 config ICON_AWS_PORT_MEMPOOL_MAX_CHUNKS
     int "AWS Mempool max chunks"
@@ -33,15 +24,14 @@
     depends on AWS_SDK_ENABLED
     help 
         The max number of chunks that can be allocated by AWS malloc
-<<<<<<< HEAD
+
     
 config DEBUG_AWS_PORT_LAYER
-	bool "Debug Port Layer"
-	default n
-	depends on AWS_SDK_ENABLED
-	help 
-	    Turn on debug messages for the AWS Port Layer
-=======
->>>>>>> 2ef0fb17
+    bool "Debug Port Layer"
+    default n
+    depends on AWS_SDK_ENABLED
+    help 
+         Turn on debug messages for the AWS Port Layer
+
 
 endmenu