--- conflicted
+++ resolved
@@ -7,76 +7,6 @@
     endif()
 endif()
 
-<<<<<<< HEAD
-# Common demo header files.
-set( DEMO_COMMON_HEADERS
-     include/iot_demo_arguments.h
-     include/iot_demo_logging.h )
-
-# List all the demo functions, source files, and library dependencies here.
-#
-# The list order matters: Each demo must be at the same index in each list.
-# For example, if the MQTT demo function is at DEMO_MAIN_FUNCTIONS[0], then
-# the MQTT demo source must be at DEMO_SOURCES[0] and the MQTT library must
-# be at DEMO_LIBRARY_DEPENDENCY[0].
-#
-# If a demo has multiple dependencies, place a semicolon-separated list in
-# DEMO_LIBRARY_DEPENDENCY. The semicolon itself must be escaped as \\\;
-set( DEMO_MAIN_FUNCTIONS
-     RunMqttDemo
-     RunShadowDemo
-     RunDefenderDemo
-     RunJobsDemo
-     RunProvisioningWithKeysAndCertDemo
-     RunProvisioningWithCsrDemo )
-set( DEMO_SOURCES
-     src/iot_demo_mqtt.c
-     src/aws_iot_demo_shadow.c
-     src/aws_iot_demo_defender.c
-     src/aws_iot_demo_jobs.c
-     src/Provisioning/aws_iot_demo_provisioning_with_keys_and_cert.c
-     src/Provisioning/aws_iot_demo_provisioning_with_csr.c )
-
-set( DEMO_LIBRARY_DEPENDENCY
-     iotmqtt
-     "awsiotshadow\\\;awsiotcommon"
-     awsiotdefender 
-     "awsiotjobs\\\;awsiotcommon"  
-     "awsiotprovisioning\\\;awsiotcommon" 
-     "awsiotprovisioning\\\;awsiotcommon" )
-
-# Get the list length to iterate over it. Since CMake indexes from 0, subtract
-# 1 for the iteration range.
-list( LENGTH DEMO_MAIN_FUNCTIONS DEMO_COUNT )
-math( EXPR DEMO_COUNT "${DEMO_COUNT}-1" )
-
-# Go through the list of demos and create an executable for each one.
-foreach( i RANGE ${DEMO_COUNT} )
-    # Read the demo function, source, and dependency from each list.
-    list( GET DEMO_MAIN_FUNCTIONS ${i} CURRENT_DEMO_FUNCTION )
-    list( GET DEMO_SOURCES ${i} CURRENT_DEMO_SOURCE )
-    list( GET DEMO_LIBRARY_DEPENDENCY ${i} CURRENT_DEMO_LIBRARY )
-
-    # Get the name of the demo executable. This is the name of the demo source
-    # without the .c file extension.
-    get_filename_component( DEMO_EXE_NAME ${CURRENT_DEMO_SOURCE} NAME_WE )
-
-    # Add the demo executable.
-    add_executable( ${DEMO_EXE_NAME}
-                    ${CURRENT_DEMO_SOURCE}
-                    ${DEMO_APP_SOURCES}
-                    ${DEMO_COMMON_HEADERS}
-                    ${CONFIG_HEADER} )
-
-    # Set the demo function to run.
-    target_compile_definitions( ${DEMO_EXE_NAME}
-                                PRIVATE RunDemo=${CURRENT_DEMO_FUNCTION} )
-
-    # Set additional defines when testing the demos.
-    if( ${IOT_BUILD_TESTS} )
-        target_compile_definitions( ${DEMO_EXE_NAME} PRIVATE
-                                    IOT_TEST_DEMO=1 )
-=======
 # This function will add a demo target to the list of default targets
 # if all AWS Credentials are defined.
 function(check_aws_credentials demo_name)
@@ -88,7 +18,6 @@
                 CLIENT_PRIVATE_KEY_PATH="${CLIENT_PRIVATE_KEY_PATH}"
         )
         set(CMAKE_REQUIRED_DEFINITIONS -DAWS_IOT_ENDPOINT -DCLIENT_CERT_PATH -DCLIENT_PRIVATE_KEY_PATH)
->>>>>>> 32bf9aa9
     endif()
 
     set(FILES_TO_CHECK "demo_config.h")
